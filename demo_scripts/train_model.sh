#!/bin/bash
#SBATCH --job-name=train_model_try
#SBATCH --output=train_model_try.out
#SBATCH --mem=30G
#SBATCH --gres=gpu:A6000:4
#SBATCH --time=1-00:00:00
#SBATCH --partition=babel-shared-long
#SBATCH --mail-user=emmy@cmu.edu
#SBATCH --mail-type=END

set -a 
source ./demo_scripts/configs/.env
set +a

source ${MINICONDA_PATH}
conda activate ${TOWERLLM_ENV_NAME}

<<<<<<< HEAD
=======
export CUDA_DEVICE_MAX_CONNECTIONS=1

>>>>>>> bc831e7d
# Usage: sbatch demo_scripts/train_model.sh <checkpoint_path> <model config (see ./configs)> <dataset_bin> <external_tokenizer>
# to use the wandb logger: --wandb_logger --wandb_entity <your username> --wandb_id <some id> --wandb_api_key <your api key>
set -euo pipefail

if [[ "${1:-}" == "-h" ]] || [[ "${1:-}" == "--help" ]]; then
   echo "Usage: sbatch demo_scripts/train_model.sh [checkpoint_path] [dataset_bin] [external_tokenizer]"
   exit 0
fi

CHECKPOINT_PATH=${1:-./llama_mini_try}
model_config=${2:-./demo_scripts/configs/Llama2_220M.yaml}
dataset_bin=${3:-wiki-en-simple_200000000-bin/data_text_document}
external_tokenizer=${4:-meta-llama/Llama-2-7b-hf}
<<<<<<< HEAD
repo=/data/tir/projects/tir6/general/mengyan3/tower-llm-training
=======
repo=${BASE_REPO}
>>>>>>> bc831e7d
data_path="${repo}/${dataset_bin}"

num_layers=$(yq '.training.num_layers' $model_config)
num_attention_heads=$(yq '.training.num_attention_heads' $model_config)
seq_length=$(yq '.training.seq_length' $model_config)
num_kv_heads=$(yq '.training.num_kv_heads' $model_config)
hidden_size=$(yq '.training.hidden_size' $model_config)
ffn_hidden_size=$(yq '.training.ffn_hidden_size' $model_config)


tune_steps=$(yq '.training.tune_steps' $model_config)
lr=$(yq '.training.lr' $model_config)
min_lr=$(yq '.training.min_lr' $model_config)
weight_decay=$(yq '.training.weight_decay' $model_config)
grad_clip=$(yq '.training.grad_clip' $model_config)
lr_warmup_steps=$(yq '.training.lr_warmup_steps' $model_config)
save_interval=$(yq '.training.save_interval' $model_config)
eval_interval=$(yq '.training.eval_interval' $model_config)
train_steps=$(yq '.training.train_steps' $model_config)

tp=1 # don't use this
micro_batch_size=$(yq '.training.micro_batch_size' $model_config)
seed=$(yq '.training.seed' $model_config)

NUM_GPUS=$(nvidia-smi -L | wc -l)
<<<<<<< HEAD

distributed_args="--num_nodes=1 --num_gpus=${NUM_GPUS} --master_port 12345"
ds_args="--zero-stage=2 --deepspeed --deepspeed_config /data/tir/projects/tir6/general/mengyan3/tower-llm-training/demo_scripts/ds_config.json"
=======

# if no run id specified, then use unix timestamp as unique id
if [ -z "$WANDB_ID" ]; then
    WANDB_ID=$(date +%s)
fi

distributed_args="--num_nodes=1 --num_gpus=${NUM_GPUS} --master_port 12345"
ds_args="--zero-stage=2 --deepspeed --deepspeed_config ${repo}/demo_scripts/ds_config.json"
>>>>>>> bc831e7d
deepspeed $distributed_args \
       $repo/Megatron-DeepSpeed/pretrain_gpt.py \
       --tensor-model-parallel-size $tp \
       --no-pipeline-parallel \
       --num-layers $num_layers \
       --hidden-size $hidden_size \
       --ffn-hidden-size $ffn_hidden_size \
       --num-attention-heads $num_attention_heads \
       --num-key-value-heads $num_kv_heads \
       --micro-batch-size $micro_batch_size \
       --seq-length $seq_length \
       --max-position-embeddings $seq_length \
       --train-iters $train_steps \
       --save $CHECKPOINT_PATH \
       --load $CHECKPOINT_PATH \
       --data-path $data_path \
       --data-impl mmap \
       --tokenizer-type PretrainedFromHF \
       --tokenizer-name-or-path $external_tokenizer \
       --split 989,10,1 \
       --distributed-backend nccl \
       --lr $lr \
       --lr-decay-style cosine \
       --min-lr $min_lr \
       --weight-decay $weight_decay \
       --clip-grad $grad_clip \
       --lr-warmup-iters $lr_warmup_steps \
       --optimizer adam \
       --adam-beta1 0.9 \
       --adam-beta2 0.95 \
       --log-interval 1 \
       --save-interval $save_interval \
       --eval-interval $eval_interval \
       --eval-iters 10 \
       --fp16 \
       --no-query-key-layer-scaling \
       --attention-dropout 0 \
       --hidden-dropout 0 \
       --use-rotary-position-embeddings \
       --untie-embeddings-and-output-weights \
       --swiglu \
       --normalization rmsnorm \
       --disable-bias-linear \
       --use-flash-attn-v2 \
       --distributed-timeout-minutes 60 \
       --seed $seed \
       --wandb_logger \
<<<<<<< HEAD
       --wandb_entity nightingal3 \
      --wandb_id llama_mini_460M \
=======
       --wandb_entity $WANDB_USER \
      --wandb_id $WANDB_ID \
>>>>>>> bc831e7d
      --wandb_api_key $WANDB_API_KEY \
       $ds_args 


    #--save $CHECKPOINT_PATH \
    #--load $CHECKPOINT_PATH \ # don't need these for pretraining<|MERGE_RESOLUTION|>--- conflicted
+++ resolved
@@ -15,11 +15,8 @@
 source ${MINICONDA_PATH}
 conda activate ${TOWERLLM_ENV_NAME}
 
-<<<<<<< HEAD
-=======
 export CUDA_DEVICE_MAX_CONNECTIONS=1
 
->>>>>>> bc831e7d
 # Usage: sbatch demo_scripts/train_model.sh <checkpoint_path> <model config (see ./configs)> <dataset_bin> <external_tokenizer>
 # to use the wandb logger: --wandb_logger --wandb_entity <your username> --wandb_id <some id> --wandb_api_key <your api key>
 set -euo pipefail
@@ -33,11 +30,7 @@
 model_config=${2:-./demo_scripts/configs/Llama2_220M.yaml}
 dataset_bin=${3:-wiki-en-simple_200000000-bin/data_text_document}
 external_tokenizer=${4:-meta-llama/Llama-2-7b-hf}
-<<<<<<< HEAD
-repo=/data/tir/projects/tir6/general/mengyan3/tower-llm-training
-=======
 repo=${BASE_REPO}
->>>>>>> bc831e7d
 data_path="${repo}/${dataset_bin}"
 
 num_layers=$(yq '.training.num_layers' $model_config)
@@ -63,11 +56,6 @@
 seed=$(yq '.training.seed' $model_config)
 
 NUM_GPUS=$(nvidia-smi -L | wc -l)
-<<<<<<< HEAD
-
-distributed_args="--num_nodes=1 --num_gpus=${NUM_GPUS} --master_port 12345"
-ds_args="--zero-stage=2 --deepspeed --deepspeed_config /data/tir/projects/tir6/general/mengyan3/tower-llm-training/demo_scripts/ds_config.json"
-=======
 
 # if no run id specified, then use unix timestamp as unique id
 if [ -z "$WANDB_ID" ]; then
@@ -76,7 +64,6 @@
 
 distributed_args="--num_nodes=1 --num_gpus=${NUM_GPUS} --master_port 12345"
 ds_args="--zero-stage=2 --deepspeed --deepspeed_config ${repo}/demo_scripts/ds_config.json"
->>>>>>> bc831e7d
 deepspeed $distributed_args \
        $repo/Megatron-DeepSpeed/pretrain_gpt.py \
        --tensor-model-parallel-size $tp \
@@ -124,13 +111,8 @@
        --distributed-timeout-minutes 60 \
        --seed $seed \
        --wandb_logger \
-<<<<<<< HEAD
-       --wandb_entity nightingal3 \
-      --wandb_id llama_mini_460M \
-=======
        --wandb_entity $WANDB_USER \
       --wandb_id $WANDB_ID \
->>>>>>> bc831e7d
       --wandb_api_key $WANDB_API_KEY \
        $ds_args 
 
