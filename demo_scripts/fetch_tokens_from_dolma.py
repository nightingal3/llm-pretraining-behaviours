import requests
from transformers import AutoTokenizer
from datasets import load_dataset
import argparse
import random
import json
import gzip
from io import BytesIO
import pandas as pd
import os
import logging
from tqdm import tqdm
import sys
import gc

LLAMA_DIR = "/data/datasets/models/huggingface/meta-llama/Llama-2-70b-hf/"

TOKENS_TO_FETCH_10B = {
    "common-crawl": 5_186_000_000,
    "c4": 1_396_000_000,
    "peS2o": 796_000_000,
    "stack-code": 2_188_000_000,
    "gutenberg-books": 231_000_000,
    "wiki-en-simple": 200_000_000,
}

MAX_DUMP_SIZE = 500_000_000


def parse_num(val: str) -> int:
    if val.lower().endswith("b"):
        return int(val[:-1]) * 1_000_000_000
    elif val.lower().endswith("m"):
        return int(val[:-1]) * 1_000_000
    else:
        try:
            return int(float(val))
        except:
            raise ValueError(
                "You must pass either an integer, scientific notation, or xB/xM for num tokens"
            )


def process_zipped_file(content: bytes, file_ind: int) -> list:
    if file_ind % 50 == 0:
        print(f"Processing file {file_ind}")
    with gzip.open(BytesIO(content), "rt", errors="ignore") as f:
        try:
            lines = f.readlines()
            lines = [line.strip() for line in lines]
            return lines
        except Exception as e:
            print(f"Error occured while reading gzip: {e}")
            print(f"Skipping file {file_ind}")
            return []


def fetch_tokens(
    num_tokens: int,
    domain: str,
    output_dir: str or None,
    all_files_lst: list,
    seed: int = 42,
):
    current_tokens = 0
    output_dir = output_dir if output_dir else f"./dolma/{domain}_{num_tokens}"
    logging.info(f"Fetching {num_tokens} tokens from {domain}")

    # shuffle
    random.seed(seed)
    random.shuffle(all_files_lst)
    texts_to_dump = []

    # filter out non-gz files
    all_files_lst = [f for f in all_files_lst if f.endswith(".gz")]

    # filter by top level domain
    all_files_lst = [f for f in all_files_lst if domain in f]
    tokenizer = AutoTokenizer.from_pretrained(LLAMA_DIR)
    tokenizer.pad_token = tokenizer.eos_token

    file_ind = 0
    part_ind = 0
    with tqdm(total=num_tokens) as pbar:
        while current_tokens < num_tokens and file_ind < len(all_files_lst):
            response = requests.get(
                f"http://128.2.209.71:5000/{all_files_lst[file_ind]}"
            )

            if response.status_code != 200:
                logging.info(f"Error fetching {all_files_lst[file_ind]}")
                continue

            file_ind += 1

            docs = [
                json.loads(l) for l in process_zipped_file(response.content, file_ind)
            ]

            # just keep main data
            fields_to_keep = ["text", "id", "lang"]
            docs = [{k: v for k, v in d.items() if k in fields_to_keep} for d in docs]

            # tokenizing individually to avoid oom
            for _, doc in enumerate(docs):
                encoded_inputs = tokenizer(doc["text"], return_tensors="pt")
                num_non_padding_toks = (
                    (encoded_inputs["attention_mask"] == 1).sum(dim=1).tolist()
                )
                current_tokens += sum(num_non_padding_toks)
                pbar.update(sum(num_non_padding_toks))

                texts_to_dump.append(doc)
                # save the reduced dataset as a <= 500 MB arrow file
                ## for table of random strings each with length 2000,
                ## parquet file size is roughly 500 * size in memory
                if (
                    current_tokens >= num_tokens
                    or sys.getsizeof(texts_to_dump) * 500 >= MAX_DUMP_SIZE
                ):
                    part_ind += 1
                    output_file = f"{output_dir}/part_{part_ind}.arrow"
<<<<<<< HEAD
                    logging.info(f"Output file is: {output_file}")
=======
>>>>>>> 69ca70b8

                    # mkdir -p
                    os.makedirs(os.path.dirname(output_file), exist_ok=True)
                    df = pd.DataFrame(texts_to_dump, columns=fields_to_keep)
                    df.to_parquet(output_file)

                    # if the output file is too large, recursively split it in half
                    # can't accurately predict parquet compression rate so this is necessary
                    def split_file(output_file, df):
                        if os.path.getsize(output_file) > MAX_DUMP_SIZE:
                            os.remove(output_file)
                            output_file_1 = f"{output_file[:-6]}_1.arrow"
                            output_file_2 = f"{output_file[:-6]}_2.arrow"
                            os.makedirs(os.path.dirname(output_file_1), exist_ok=True)
                            os.makedirs(os.path.dirname(output_file_2), exist_ok=True)
                            df1 = df[: df.shape[0] // 2]
                            df2 = df[df.shape[0] // 2 :]
                            df1.to_parquet(output_file_1)
                            df2.to_parquet(output_file_2)
                            split_file(output_file_1, df1)
                            split_file(output_file_2, df2)
                            del df1
                            del df2
                        del df
                        gc.collect()

                    split_file(output_file, df)
                    texts_to_dump = []

                    if current_tokens >= num_tokens:
                        break

                    if current_tokens >= num_tokens:
                        break

    logging.info(f"Saved all output ({current_tokens} tokens)")


if __name__ == "__main__":
    parser = argparse.ArgumentParser()
    parser.add_argument(
        "--num_tokens",
        help="Number of tokens to fetch. You can also write xB/xM to fetch x billions/millions",
        type=str,
    )
    parser.add_argument(
        "--num_total_tokens",
        help="Total number of tokens to fetch. You can also write xB/xM to fetch x billions/millions",
        type=str,
    )
    parser.add_argument("--output", help="Output dir", type=str)
    parser.add_argument(
        "--domain",
        help="Domains to fetch",
        type=str,
        choices=[
            "peS2o",
            "common-crawl",
            "stack-code",
            "wiki-en-simple",
            "c4",
            "gutenberg-books",
        ],
    )
    parser.add_argument("--seed", help="Random seed", type=int, default=42)
    args = parser.parse_args()
    logging.basicConfig(level=logging.INFO)

    if args.num_tokens and args.num_total_tokens:
        raise ValueError(
            "Please specify only one of --num_tokens or --num_total_tokens (num_tokens is per domain, while num_total will calculate the appropriate number for a domain based on the total)"
        )

    if args.num_tokens:
        logging.info(f"Fetching {args.num_tokens} tokens")
        num_tokens = parse_num(args.num_tokens)
    # Calculate num_tokens from domain and num_total_tokens
    elif args.num_total_tokens and args.domain:
        logging.info("Total domain tokens not specified, using 10B ratio mix")
        num_tokens = (
            int(
                (
                    (parse_num(args.num_total_tokens) / 10_000_000_000)
                    * TOKENS_TO_FETCH_10B[args.domain]
                )
            )
            // 1_000_000
        ) * 1_000_000
    # Calculate num_tokens from domain and num_total_tokens=10B
    elif args.domain:
        logging.info("Total tokens/domain tokens not specified, using 10B mix")
        num_tokens = TOKENS_TO_FETCH_10B[args.domain]

    # the flask server has to be up on clio
    all_files_lst = requests.get("http://128.2.209.71:5000/list-all").json()
    if args.domain:
        fetch_tokens(
            num_tokens=num_tokens,
            domain=args.domain,
            output_dir=args.output,
            all_files_lst=all_files_lst,
            seed=args.seed,
        )
    else:
        logging.info("Fetching from all domains following the 10B ratio mix")
        for domain in TOKENS_TO_FETCH_10B.keys():
            logging.info(f"Fetching {domain}")
            if args.num_total_tokens:
                logging.info("Calculating num_tokens from given args.num_total_tokens")
                num_tokens = (
                    int(
                        (
                            (parse_num(args.num_total_tokens) / 10_000_000_000)
                            * TOKENS_TO_FETCH_10B[domain]
                        )
                    )
                    // 1_000_000
                ) * 1_000_000
            else:
                logging.info("Calculating num_tokens from args.num_total_tokens = 10B")
                num_tokens = TOKENS_TO_FETCH_10B[domain]
            fetch_tokens(
                num_tokens=num_tokens,
                domain=domain,
                # Slightly jank - append domain dir here instead of in get_tokens.sh if running on all domains
                output_dir=args.output + f"/{domain}",
                all_files_lst=all_files_lst,
            )<|MERGE_RESOLUTION|>--- conflicted
+++ resolved
@@ -120,10 +120,7 @@
                 ):
                     part_ind += 1
                     output_file = f"{output_dir}/part_{part_ind}.arrow"
-<<<<<<< HEAD
                     logging.info(f"Output file is: {output_file}")
-=======
->>>>>>> 69ca70b8
 
                     # mkdir -p
                     os.makedirs(os.path.dirname(output_file), exist_ok=True)
