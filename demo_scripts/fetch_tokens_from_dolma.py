--- conflicted
+++ resolved
@@ -23,7 +23,6 @@
     "wiki-en-simple": 200_000_000,
 }
 
-<<<<<<< HEAD
 DUMP_FREQUENCY = 1_000_000
 
 
@@ -40,16 +39,11 @@
                 "You must pass either an integer, scientific notation, or xB/xM for num tokens"
             )
 
-=======
->>>>>>> c0adfc88
-
 def process_zipped_file(content: bytes) -> list:
     with gzip.open(BytesIO(content), "rt") as f:
         lines = f.readlines()
         lines = [line.strip() for line in lines]
         return lines
-
-<<<<<<< HEAD
 
 def fetch_tokens(
     num_tokens: int, domain: str, output_dir: str or None, all_files_lst: list
@@ -57,41 +51,6 @@
     current_tokens = 0
     output_dir = output_dir if output_dir else f"./dolma/{domain}_{num_tokens}"
     logging.info(f"Fetching {num_tokens} tokens from {domain}")
-=======
-
-if __name__ == "__main__":
-    parser = argparse.ArgumentParser()
-    parser.add_argument("--num_tokens", help="Number of tokens to fetch", type=int)
-    parser.add_argument("--output", help="Output file", type=str)
-    parser.add_argument(
-        "--domain",
-        help="Domains to fetch",
-        type=str,
-        choices=[
-            "peS2o",
-            "common-crawl",
-            "stack-code",
-            "wiki-en-simple",
-            "c4",
-            "gutenberg-books",
-        ],
-    )
-    args = parser.parse_args()
-
-    output_file = (
-        args.output
-        if args.output
-        else f"./{args.domain}_{args.num_tokens}_tokens.arrow"
-    )
-    current_tokens = 0
-    num_tokens = (
-        args.num_tokens if args.num_tokens else TOKENS_TO_FETCH_10B[args.domain]
-    )
-
-    print(f"Fetching {num_tokens} tokens from {args.domain}")
-    # the flask server has to be up on clio
-    all_files_lst = requests.get("http://128.2.209.71:5000/list-all").json()
->>>>>>> c0adfc88
 
     # shuffle
     random.seed(42)
@@ -118,7 +77,6 @@
                 logging.info(f"Error fetching {all_files_lst[file_ind]}")
                 continue
 
-<<<<<<< HEAD
             file_ind += 1
 
             docs = [json.loads(l) for l in process_zipped_file(response.content)]
@@ -127,14 +85,6 @@
             # tokenizing individually to avoid oom
             for i, text in enumerate(texts):
                 all_texts.append(docs[i])
-=======
-            i += 1
-            lines = [json.loads(l) for l in process_zipped_file(response.content)]
-            texts = [line["text"] for line in lines]
-            all_texts.extend(lines)
-            # tokenizing individually to avoid oom
-            for text in texts:
->>>>>>> c0adfc88
                 encoded_inputs = tokenizer(
                     text, truncation=True, padding=True, return_tensors="pt"
                 )
@@ -164,37 +114,11 @@
                         f"Wrote dataset of size {current_tokens} to {output_file}"
                     )
 
-<<<<<<< HEAD
                     del df
                     all_texts = []
 
     logging.info(f"Saved all output ({current_tokens} tokens)")
 
-=======
-            # save the reduced dataset as an arrow file, dump every 1M lines
-            if current_tokens >= num_tokens or len(all_texts) >= 1_000_000:
-                part_ind += 1
-                output_file = (
-                    args.output
-                    if args.output
-                    else f"./{args.domain}_{num_tokens}/part_{part_ind}.arrow"
-                )
-                # mkdir -p
-                os.makedirs(os.path.dirname(output_file), exist_ok=True)
-
-                # just keep main data
-                fields_to_keep = ["text", "id", "lang"]
-                all_texts = [
-                    {k: v for k, v in line.items() if k in fields_to_keep}
-                    for line in all_texts
-                ]
-                breakpoint()
-                df = pd.DataFrame(all_texts)
-                df.to_parquet(output_file)
-                print(f"Wrote dataset of size {current_tokens} to {output_file}")
-
-                all_texts = []
->>>>>>> c0adfc88
 
 if __name__ == "__main__":
     parser = argparse.ArgumentParser()
