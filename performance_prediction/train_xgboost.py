import xgboost as xgb
import numpy as np
import pandas as pd
from sklearn.metrics import mean_squared_error
from sklearn import gaussian_process
from sklearn.preprocessing import OrdinalEncoder
import argparse
from sklearn.gaussian_process.kernels import Matern, WhiteKernel, ConstantKernel
from sklearn.model_selection import cross_val_score, train_test_split
import warnings
import os
<<<<<<< HEAD
import shap
import matplotlib.pyplot as plt
=======
>>>>>>> f7833589


def fit_regressor(reg, train_feats, train_labels):
    reg.fit(train_feats, train_labels)
    return reg


def train_regressor(
    train_feats,
    train_labels,
    regressor="xgboost",
    quantile=0.95,
    verbose=False,
    lr=0.1,
    max_depth=10,
    n_estimators=100,
    **kwargs,
):
    print(
        f"Training a {regressor} model with training data of shape {train_feats.shape}."
    )
    reg = xgb.XGBRegressor(
        objective="reg:squarederror",
        learning_rate=lr,
        max_depth=max_depth,
        n_estimators=n_estimators,
    )

    fit_regressor(reg, train_feats, train_labels)
    return reg


def preprocess_data(data):
    columns_to_convert = [
        "activation",
        "attention_variant",
        "biases",
        "block_type",
        "layer_norm_type",
        "positional_embeddings",
        "weight_tying",
    ]
    data = pd.get_dummies(data, columns=columns_to_convert)
    data = data.drop(["model_name", "id"], axis=1)
    return data


if __name__ == "__main__":
    parser = argparse.ArgumentParser()
    parser.add_argument(
        "--train_feats",
        type=str,
        help="The path to the CSV file containing the training features",
        required=True,
    )
    parser.add_argument(
        "--train_labels",
        type=str,
        help="The path to the CSV file containing the training labels",
        required=True,
    )
    parser.add_argument(
        "--y_col",
        type=str,
        help="The name of the column containing the target variable in the train_labels file",
        required=True,
    )
    parser.add_argument(
        "--lr",
        type=float,
        default=0.1,
        help="The learning rate for the XGBoost model",
    )
    parser.add_argument(
        "--max_depth",
        type=int,
        default=10,
        help="The maximum depth of the trees in the XGBoost model",
    )
    parser.add_argument(
        "--n_estimators",
        type=int,
        default=100,
        help="The number of trees in the XGBoost model",
    )
    parser.add_argument(
        "--output_file",
        type=str,
        help="The path to save the predicted scores",
        default="./predicted_scores.csv",
    )
    parser.add_argument(
        "--missing_val",
        type=float,
        help="The value used for missing data in features",
        default=None,
    )
    parser.add_argument(
        "--interpret_plot",
        type=str,
        choices=["shap"],
        default="shap",
        help="whether to plot feature importance using SHAP or other methods",
    )
    parser.add_argument(
        "--missing_val",
        type=float,
        help="The value used for missing data in features",
        default=None,
    )
    args = parser.parse_args()
    assert args.n_estimators > 0, "Number of trees must be greater than 0"
    assert args.lr > 0, "Learning rate must be greater than 0"
    assert args.max_depth > 0, "Max depth must be greater than 0"

    categorical_variables = [
        "activation",
        "attention_variant",
        "batch_instances",
        "biases",
        "block_type",
        "layer_norm_type",
    ]

    # Load the CSV files into pandas DataFrames
    training_scores = pd.read_csv(args.train_labels)
    arch_metadata = pd.read_csv(args.train_feats)

    cols_from_results = set(training_scores.columns) - {"model_name", "id"}
    # Merge the DataFrames based on 'model_name' and 'id', dropping entries without matches
    dataset = pd.merge(
        training_scores,
        arch_metadata,
        how="inner",
        left_on="model_name",
        right_on="id",
    )

    # drop rows with missing values
    dataset = dataset.dropna(subset=args.y_col)

<<<<<<< HEAD
    dataset = dataset.drop(columns=["assigned person", "notes"])

=======
>>>>>>> f7833589
    trainset = preprocess_data(dataset)

    feats = trainset.drop(columns=cols_from_results, errors="ignore")
    labels = trainset[args.y_col]

    # ordinal encode
    enc = OrdinalEncoder()
    dataset[categorical_variables] = enc.fit_transform(dataset[categorical_variables])

    train_feats, test_feats, train_labels, test_labels = train_test_split(
        feats, labels, test_size=0.2, random_state=42
    )

    if args.n_estimators > len(train_feats):
        warnings.warn(
            f"Number of trees ({args.n_estimators}) is greater than the number of training samples ({len(train_feats)}). You will likely overfit."
        )

    model = train_regressor(
        train_feats,
        train_labels,
        lr=args.lr,
        max_depth=args.max_depth,
        n_estimators=args.n_estimators,
        missing=args.missing_val,
    )

<<<<<<< HEAD
    test_predictions = model.predict(test_feats, output_margin=True)
=======
    test_predictions = model.predict(test_feats)
>>>>>>> f7833589

    print(
        f"Model Hyperparameters:\n Learning Rate: {args.lr}\n Max Depth: {args.max_depth}\n Number of Estimators: {args.n_estimators}"
    )
    print(f"Mean Squared Error: {mean_squared_error(test_labels, test_predictions)}")
    feature_importances = model.feature_importances_
    feature_names = train_feats.columns

    # Create a pandas series to associate feature names with their importance scores
    importances = pd.Series(feature_importances, index=feature_names)
    print("Feature Importances: ")
    print(importances)

<<<<<<< HEAD
    # view feature importance/directionality
    if args.interpret_plot == "shap":
        explainer = shap.TreeExplainer(model)
        explanation = explainer(test_feats)
        shap_values = explanation.values
        np.abs(
            shap_values.sum(axis=1) + explanation.base_values - test_predictions
        ).max()
        shap.plots.beeswarm(explanation)
        plt.tight_layout()

        os.makedirs("./figures", exist_ok=True)
        plt.savefig(f"./figures/shap_{args.y_col}.png")
    else:
        raise NotImplementedError

=======
>>>>>>> f7833589
    os.makedirs(os.path.dirname(args.output_file), exist_ok=True)

    test_predictions = pd.DataFrame(test_predictions, columns=["predicted_score"])
    test_predictions.to_csv(args.output_file, index=False)
    print(f"Test predictions saved to {args.output_file}")<|MERGE_RESOLUTION|>--- conflicted
+++ resolved
@@ -9,11 +9,10 @@
 from sklearn.model_selection import cross_val_score, train_test_split
 import warnings
 import os
-<<<<<<< HEAD
+
 import shap
 import matplotlib.pyplot as plt
-=======
->>>>>>> f7833589
+
 
 
 def fit_regressor(reg, train_feats, train_labels):
@@ -155,11 +154,8 @@
     # drop rows with missing values
     dataset = dataset.dropna(subset=args.y_col)
 
-<<<<<<< HEAD
     dataset = dataset.drop(columns=["assigned person", "notes"])
 
-=======
->>>>>>> f7833589
     trainset = preprocess_data(dataset)
 
     feats = trainset.drop(columns=cols_from_results, errors="ignore")
@@ -187,11 +183,8 @@
         missing=args.missing_val,
     )
 
-<<<<<<< HEAD
     test_predictions = model.predict(test_feats, output_margin=True)
-=======
-    test_predictions = model.predict(test_feats)
->>>>>>> f7833589
+
 
     print(
         f"Model Hyperparameters:\n Learning Rate: {args.lr}\n Max Depth: {args.max_depth}\n Number of Estimators: {args.n_estimators}"
@@ -205,7 +198,6 @@
     print("Feature Importances: ")
     print(importances)
 
-<<<<<<< HEAD
     # view feature importance/directionality
     if args.interpret_plot == "shap":
         explainer = shap.TreeExplainer(model)
@@ -222,8 +214,6 @@
     else:
         raise NotImplementedError
 
-=======
->>>>>>> f7833589
     os.makedirs(os.path.dirname(args.output_file), exist_ok=True)
 
     test_predictions = pd.DataFrame(test_predictions, columns=["predicted_score"])
