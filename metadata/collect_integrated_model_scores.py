--- conflicted
+++ resolved
@@ -12,11 +12,8 @@
 
 DEVICE = "cuda:0" if torch.cuda.is_available() else "cpu"
 
-<<<<<<< HEAD
-collected_metrics = ["acc", "brier_score"]
-=======
+
 collected_metrics = ["acc", "brier_score", "exact_match"]
->>>>>>> f6fae767
 
 
 def get_task_list_from_yaml(path_to_yamls: str, task_name: str) -> list[str]:
@@ -174,10 +171,7 @@
         model_scores, json_path = collect_model_scores_hf(
             model_name, output_filename, overwrite
         )
-<<<<<<< HEAD
-        evaled_datasets = set(model_scores["results"]["harness"].keys())
-=======
->>>>>>> f6fae767
+
     else:
         model_scores = {"model_name": model_name, "results": {"harness": {}}}
         json_path = os.path.join(
@@ -229,12 +223,9 @@
         help="Whether to overwrite the metadata file if it already exists.",
     )
     parser.add_argument(
-<<<<<<< HEAD
-=======
         "--update", action="store_true", help="Update the metadata file with new tasks."
     )
     parser.add_argument(
->>>>>>> f6fae767
         "--task_name",
         type=str,
         help="The name of the tasks/task group.",
@@ -253,20 +244,15 @@
     )
 
     args = parser.parse_args()
-<<<<<<< HEAD
-=======
-    assert not args.overwrite or not args.update, "Cannot use both overwrite and update"
->>>>>>> f6fae767
+
+    assert not (args.overwrite and args.update), "Cannot use both overwrite and update"
 
     integrated_eval(
         args.model_name,
         args.task_name,
         args.output_dir,
         args.overwrite,
-<<<<<<< HEAD
-=======
         args.update,
->>>>>>> f6fae767
         args.eval_harness_only,
         args.include_path,
     )